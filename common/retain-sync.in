--- conflicted
+++ resolved
@@ -405,11 +405,7 @@
 }
 
 initializeDir() {
-<<<<<<< HEAD
-	# This function accepts the absolute path of a local directory.
-=======
 	# called by the 'initialize' command; see man page for details
->>>>>>> cd136e65
 
 	cleanup() {
 		# stop ssh master connection
@@ -632,48 +628,24 @@
 		else
 			mkdir -p "$remoteDir"
 		fi
-<<<<<<< HEAD
 	fi
 
 	if ! [[ "$addRemote" == "true" ]]; then
 		# check if there is enough space on the server
 		printf "%s" "Checking space requirement... "
 		if [[ -n "$remoteHost" ]]; then
-			remoteSpace=$(ssh "${sshOptions[@]}" "$remoteUser$remoteHost" \
+			local remoteSpace=$(ssh "${sshOptions[@]}" "$remoteUser$remoteHost" \
 				"df -B 1 '$remoteDir'" | tail -n 1 | awk '{print $4}')
 		else
-			remoteSpace=$(df -B 1 "$remoteDir" | tail -n 1 | awk '{print $4}')
-		fi
-		localSize=$(du -sb "$localDir" | awk '{print $1}')
+			local remoteSpace=$(df -B 1 "$remoteDir" | tail -n 1 | awk '{print $4}')
+		fi
+		local localSize=$(du -sb "$localDir" | awk '{print $1}')
 		if [[ "$localSize" -gt "$remoteSpace" ]]; then
 			>&2 printf "\n%s\n" "Error: not enough free space on the server"
 			exit 1
 		else
 			echo "done"
 		fi
-=======
-
-		IFS=$'\n'
-		local localFiles=($(find "$localDir" -mindepth 1 -not -path '*/\.*' | sed -r "s|$localDirEsc||"))
-		unset IFS
-	fi
-
-	# check if there is enough space on the server
-	printf "\n%s" "Checking space requirement... "
-	if [[ -n "$remoteHost" ]]; then
-		local remoteSpace=$(ssh "${sshOptions[@]}" "$remoteUser$remoteHost" \
-			"df -B 1 '$remoteDir'" | tail -n 1 | awk '{print $4}')
-	else
-		local remoteSpace=$(df -B 1 "$remoteDir" | tail -n 1 | awk '{print $4}')
-	fi
-	local localSize=$(du -sb "$localDir" | awk '{print $1}')
-	if [[ "$localSize" -gt "$remoteSpace" ]]; then
-		>&2 printf "\n%s\n" "Error: not enough free space on the server"
-		exit 1
-	else
-		echo "done"
-	fi
->>>>>>> cd136e65
 
 		# copy local files to the server
 		printf "%s" "Copying local files to remote directory... "
@@ -709,17 +681,11 @@
 
 
 	# replace local files with symlinks unless local directory is empty
-<<<<<<< HEAD
-	printf "%s" "Replacing local files with symbolic links... "
-	cp -asf "$destDir"/* "$localDir" 2> /dev/null
-	echo "done"
-=======
 	if [[ -n "${localFiles[@]}" ]]; then
 		printf "%s" "Replacing local files with symbolic links... "
 		cp -asf "$destDir"/!(.*) "$localDir"
 		echo "done"
 	fi
->>>>>>> cd136e65
 
 	# create priority.csv file containing a list of all files in the tree followed
 	# by a starting priority of zero
@@ -913,15 +879,9 @@
 
 	# create directory priority file containing a list of all directories in the
 	# tree
-<<<<<<< HEAD
-	dirPriorityFile="$(mktemp)"
+	local dirPriorityFile="$(mktemp)"
 	find "$destDir" -mindepth 1 -not -name ".*" -type d | sed -r "s|$destDirEsc||" | \
 		grep -Fxvf "$configDir/exclude" > "$dirPriorityFile" || exit 1
-=======
-	local dirPriorityFile="$(mktemp)"
-	find "$destDir" -mindepth 1 -not -name ".*" -type d | sed -r \
-		"s|$destDirEsc||" > "$dirPriorityFile" || exit 1
->>>>>>> cd136e65
 
 	# read directory priority file line-by-line
 	while read -r i; do
@@ -1388,75 +1348,6 @@
 	done <"$configDir/priority.csv"
 }
 
-<<<<<<< HEAD
-# check for dependencies
-[[ ! -x "$(which rsync 2> /dev/null)" ]] && \
-	echo "Error: missing dependency 'rsync'" && exit 1
-[[ ! -x "$(which inotifywait 2> /dev/null)" ]] && \
-	echo "Error: missing dependency 'inotify-tools'" && exit 1
-[[ ! -x "$(which systemctl 2> /dev/null)" ]] && \
-	echo "Error: missing dependency 'systemd'" && exit 1
-[[ ! -x "$(which bc 2> /dev/null)" ]] && \
-	echo "Error: missing dependency 'bc'" && exit 1
-
-# This is where options are defined that are recognized in the config file.
-# When the config file is parsed, option values are declared as variables that
-# have the same name with 'In' appended to the end of them. The option
-# "localDir" is declared as "localDirIn".
-
-# mandatory options
-mapfile -t reqVars <<-EOF
-	localDir
-	remoteUser
-	remoteHost
-	port
-	remoteDir
-	storageLimit
-EOF
-
-# non-mandatory options
-mapfile -t optVars <<-EOF
-	sshfsOptions
-	deleteAlways
-	syncExtraFiles
-	inflatePriority
-	accountForSize
-EOF
-
-# boolean options
-mapfile -t boolVars <<-EOF
-	deleteAlways
-	syncExtraFiles
-	inflatePriority
-	accountForSize
-EOF
-
-# enable colored output unless stdout is being redirected
-if [[ -t 1 ]]; then
-	# set colors for colored output
-	cBG="$(tput bold)$(tput setaf 2)"	# bold green
-	cBR="$(tput bold)$(tput setaf 1)"	# bold red
-	cN="$(tput sgr0)"					# normal
-fi
-
-# parse options
-for ((i=1; i<=$#; i++)); do
-	# Note: getopt isn't being used here because getopt doesn't allow for
-	# parameters to have their own options
-
-	# if parameter is a double dash, stop parsing options
-	if [[ "${@:$i:1}" == "--" ]]; then
-		break
-
-	# if parameter is multiple short options sharing a hyphen, separate them
-	elif [[ "${@:$i:1}" =~ ^-[^-\ ]{2,} ]]; then
-		set -- "${@:1:$((i-1))}" $(sed -e 's/\(\w\)/ -\1/g' -e 's/^- //' <<< "${@:$i:1}") "${@:$((i+1))}"
-
-	# if parameter is a long option with an argument separated by an equals
-	# sign, replace the equals sign with a space
-	elif [[ "${@:$i:1}" =~ ^--[^-\ ] ]]; then
-		set -- "${@:1:$((i-1))}" $(sed -e 's/=/ /' <<< "${@:$i:1}") "${@:$((i+1))}"
-=======
 main() {
 	# check for dependencies
 	[[ ! -x "$(which rsync 2> /dev/null)" ]] && \
@@ -1468,8 +1359,8 @@
 	[[ ! -x "$(which bc 2> /dev/null)" ]] && \
 		echo "Error: missing dependency 'bc'" && exit 1
 
-	# This is where you define options that are recognized in the config file. When
-	# the config file is parsed, option values they are declared as variables that
+	# This is where options are defined that are recognized in the config file.
+	# When the config file is parsed, option values are declared as variables that
 	# have the same name with 'In' appended to the end of them. The option
 	# "localDir" is declared as "localDirIn".
 
@@ -1506,117 +1397,8 @@
 		cBG="$(tput bold)$(tput setaf 2)"	# bold green
 		cBR="$(tput bold)$(tput setaf 1)"	# bold red
 		cN="$(tput sgr0)"					# normal
->>>>>>> cd136e65
-	fi
-
-<<<<<<< HEAD
-# read global options
-while [[ "$1" =~ ^- ]]; do
-	case "$1" in
-		--help)
-			usage
-			exit ;;
-		--version)
-			echo "retain-sync $version"
-			exit ;;
-		-q|--quiet)
-			exec > /dev/null
-			shift ;;
-		--)
-			shift
-			break ;;
-		*)
-			>&2 echo "Error: unknown option"
-			>&2 echo "Try 'retain-sync --help' for more information."
-			exit 1 ;;
-	esac
-done
-
-# read command
-case "$1" in
-	'')
-		>&2 echo "Error: missing argument"
-		>&2 echo "Try 'retain-sync --help' for more information."
-		exit 1
-		;;
-	init|initialize)
-		if [[ -z "$2" ]]; then
-			>&2 echo "Error: missing argument"
-			>&2 echo "Try 'retain-sync --help' for more information."
-			exit 1
-		fi
-
-		# read options
-		while [[ "$2" =~ ^- ]]; do
-			case "$2" in
-				-e|--exclude)
-					optExcludeFile="$3"
-					shift 2
-					;;
-				-t|--template)
-					optConfigFile="$3"
-					shift 2
-					;;
-				-r|--remote)
-					addRemote="true"
-					shift
-					;;
-				--)
-					shift
-					break
-					;;
-				*)
-					>&2 echo "Error: unknown option '$2'"
-					>&2 echo "Try 'retain-sync --help' for more information."
-					exit 1
-					;;
-			esac
-		done
-
-		initializeDir "$2"
-		;;
-	sync)
-		if [[ -z "$2" ]]; then
-			>&2 echo "Error: missing argument"
-			>&2 echo "Try 'retain-sync --help' for more information."
-			exit 1
-		fi
-		syncDir "$2"
-		;;
-	retrieve)
-		if [[ -z "$2" ]]; then
-			>&2 echo "Error: missing argument"
-			>&2 echo "Try 'retain-sync --help' for more information."
-			exit 1
-		fi
-		retrieveDir "$2"
-		;;
-	list-configs)
-		listConfigs
-		;;
-	empty-trash)
-		if [[ -z "$2" ]]; then
-			>&2 echo "Error: missing argument"
-			>&2 echo "Try 'retain-sync --help' for more information."
-			exit 1
-		fi
-		emptyTrash "$2"
-		;;
-	age)
-		if [[ -z "$2" ]]; then
-			>&2 echo "Error: missing argument"
-			>&2 echo "Try 'retain-sync --help' for more information."
-			exit 1
-		fi
-		agePriority "$2"
-		;;
-	*)
-		>&2 echo "Error: '$1' is not a valid command"
-		>&2 echo "Try 'retain-sync --help' for more information."
-		exit 1
-		;;
-esac
-=======
+	fi
+
 	# parse options
 	for ((i=1; i<=$#; i++)); do
 		# Note: getopt isn't being used here because getopt doesn't allow for
@@ -1664,7 +1446,8 @@
 		'')
 			>&2 echo "Error: missing argument"
 			>&2 echo "Try 'retain-sync --help' for more information."
-			exit 1 ;;
+			exit 1
+			;;
 		init|initialize)
 			if [[ -z "$2" ]]; then
 				>&2 echo "Error: missing argument"
@@ -1677,57 +1460,71 @@
 				case "$2" in
 					-e|--exclude)
 						optExcludeFile="$3"
-						shift 2 ;;
+						shift 2
+						;;
 					-t|--template)
 						optConfigFile="$3"
-						shift 2 ;;
+						shift 2
+						;;
+					-a|--add-remote)
+						addRemote="true"
+						shift
+						;;
 					--)
 						shift
-						break ;;
+						break
+						;;
 					*)
-						>&2 echo "Error: unknown option"
+						>&2 echo "Error: unknown option '$2'"
 						>&2 echo "Try 'retain-sync --help' for more information."
-						exit 1 ;;
+						exit 1
+						;;
 				esac
 			done
 
-			initializeDir "$2" ;;
+			initializeDir "$2"
+			;;
 		sync)
 			if [[ -z "$2" ]]; then
 				>&2 echo "Error: missing argument"
 				>&2 echo "Try 'retain-sync --help' for more information."
 				exit 1
 			fi
-			syncDir "$2" ;;
+			syncDir "$2"
+			;;
 		retrieve)
 			if [[ -z "$2" ]]; then
 				>&2 echo "Error: missing argument"
 				>&2 echo "Try 'retain-sync --help' for more information."
 				exit 1
 			fi
-			retrieveDir "$2" ;;
+			retrieveDir "$2"
+			;;
 		list-configs)
-			listConfigs ;;
+			listConfigs
+			;;
 		empty-trash)
 			if [[ -z "$2" ]]; then
 				>&2 echo "Error: missing argument"
 				>&2 echo "Try 'retain-sync --help' for more information."
 				exit 1
 			fi
-			emptyTrash "$2" ;;
+			emptyTrash "$2"
+			;;
 		age)
 			if [[ -z "$2" ]]; then
 				>&2 echo "Error: missing argument"
 				>&2 echo "Try 'retain-sync --help' for more information."
 				exit 1
 			fi
-			agePriority "$2" ;;
+			agePriority "$2"
+			;;
 		*)
 			>&2 echo "Error: '$1' is not a valid command"
 			>&2 echo "Try 'retain-sync --help' for more information."
-			exit 1 ;;
+			exit 1
+			;;
 	esac
 }
 
-main "$@"
->>>>>>> cd136e65
+main "$@"